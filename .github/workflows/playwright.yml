name: Playwright Tests
on:
  push:
    branches: [ main, master ]
    paths:
      - 'alt-frontend/**'
  pull_request:
    branches: [ main, master ]
    paths:
      - 'alt-frontend/**'

# 同一ブランチ/PR の古い実行をキャンセル
concurrency:
  group: ${{ github.workflow }}-${{ github.ref }}
  cancel-in-progress: true

permissions:
  contents: read

jobs:
  test:
    timeout-minutes: 60
    runs-on: ubuntu-latest
<<<<<<< HEAD
=======
    strategy:
      matrix:
        node: ["20"]

>>>>>>> 392f8e66
    steps:
      # コード取得
      - uses: actions/checkout@v4

      # pnpm のインストール（キャッシュ対応）
      - uses: pnpm/action-setup@v4
        with:
          version: 10
          run_install: false                            # インストールは後で手動実行

      # Node.js セットアップ（pnpm キャッシュを有効に）
      - uses: actions/setup-node@v4 
        with:
          node-version: ${{ matrix.node }}
          cache: "pnpm"                                 # node_modules のキャッシュ
          cache-dependency-path: "alt-frontend/app/pnpm-lock.yaml"

      # 環境変数セットアップ
      - name: Prepare environment
        working-directory: alt-frontend/app
        run: |
          npm install -g corepack@latest
          corepack enable
          corepack prepare pnpm@latest --activate
          # Playwright のバージョン取得
          echo "PLAYWRIGHT_VERSION=$(node -e "console.log(require('./package.json').devDependencies['@playwright/test'])")" >> $GITHUB_ENV

      # Playwright ブラウザバイナリのキャッシュ
      - name: Cache Playwright browsers
        uses: actions/cache@v3
        id: playwright-cache
        with:
          path: ~/.cache/ms-playwright
          key: ${{ runner.os }}-playwright-${{ env.PLAYWRIGHT_VERSION }}
          restore-keys: |
            ${{ runner.os }}-playwright-

      # 依存関係のインストール（キャッシュヒット時スキップ不可）
      - name: Install dependencies
        working-directory: alt-frontend/app
        run: pnpm install

      # ブラウザインストールはキャッシュミス時のみ
      - name: Install Playwright browsers & deps
        if: steps.playwright-cache.outputs.cache-hit != 'true'
        working-directory: alt-frontend/app
        run: npx playwright install --with-deps         # 必要な OS 依存ライブラリも含む

      # E2E テスト実行
      - name: Run Playwright tests
        working-directory: alt-frontend/app
        run: npx playwright test

      # 結果レポートのアップロード（常に）
      - uses: actions/upload-artifact@v4
<<<<<<< HEAD
        if: always()                                   # 成功・失敗にかかわらず収集
=======
        if: failure()                                  
>>>>>>> 392f8e66
        with:
          name: playwright-report-${{ github.run_id }}
          path: alt-frontend/app/playwright-report/
          retention-days: 30
<|MERGE_RESOLUTION|>--- conflicted
+++ resolved
@@ -21,13 +21,6 @@
   test:
     timeout-minutes: 60
     runs-on: ubuntu-latest
-<<<<<<< HEAD
-=======
-    strategy:
-      matrix:
-        node: ["20"]
-
->>>>>>> 392f8e66
     steps:
       # コード取得
       - uses: actions/checkout@v4
@@ -83,11 +76,7 @@
 
       # 結果レポートのアップロード（常に）
       - uses: actions/upload-artifact@v4
-<<<<<<< HEAD
-        if: always()                                   # 成功・失敗にかかわらず収集
-=======
         if: failure()                                  
->>>>>>> 392f8e66
         with:
           name: playwright-report-${{ github.run_id }}
           path: alt-frontend/app/playwright-report/
