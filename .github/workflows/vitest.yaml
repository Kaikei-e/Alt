--- conflicted
+++ resolved
@@ -33,14 +33,11 @@
 
       - uses: actions/setup-node@v4
         with:
-<<<<<<< HEAD
           node-version: ${{ matrix.node }}
-=======
           node-version: lts/*
           cache: "pnpm"
           cache-dependency-path: alt-frontend/app/pnpm-lock.yaml
 
->>>>>>> 74d0bf1e
       - name: Install dependencies
         run: |
           cd alt-frontend/app
